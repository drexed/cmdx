--- conflicted
+++ resolved
@@ -587,10 +587,7 @@
 result = CalculateShipping.execute(destination: "New York, NY")
 
 CreateShippingLabel.execute(result)
-<<<<<<< HEAD
-```
-=======
->>>>>>> 59233ffd
+```
 
 ---
 
@@ -701,10 +698,7 @@
 chain.results.each_with_index do |result, index|
   puts "#{index}: #{result.task.class} - #{result.status}"
 end
-<<<<<<< HEAD
-```
-=======
->>>>>>> 59233ffd
+```
 
 ---
 
@@ -1098,7 +1092,6 @@
 The `execute` method captures **all** unhandled exceptions and converts them to failed results, ensuring predictable behavior and consistent result processing.
 
 ```ruby
-<<<<<<< HEAD
 class CompressDocument < CMDx::Task
   def work
     document = Document.find(context.document_id)
@@ -1112,20 +1105,6 @@
 result.failed?  #=> true
 result.reason   #=> "[ActiveRecord::NotFoundError] record not found"
 result.cause    #=> <ActiveRecord::NotFoundError>
-=======
-class ProcessDocument < CMDx::Task
-  def work
-    raise UnsupportedFormat, "document format not supported"
-  end
-end
-
-result = ProcessDocument.execute
-result.state    #=> "interrupted"
-result.status   #=> "failed"
-result.failed?  #=> true
-result.reason   #=> "[UnsupportedFormat] document format not supported"
-result.cause    #=> <UnsupportedFormat>
->>>>>>> 59233ffd
 ```
 
 ### Bang execution
@@ -1133,29 +1112,19 @@
 The `execute!` method allows unhandled exceptions to propagate, enabling standard Ruby exception handling while respecting CMDx fault configuration.
 
 ```ruby
-<<<<<<< HEAD
 class CompressDocument < CMDx::Task
   def work
     document = Document.find(context.document_id)
     document.compress!
-=======
-class ProcessDocument < CMDx::Task
-  def work
-    raise UnsupportedFormat, "document format not supported"
->>>>>>> 59233ffd
   end
 end
 
 begin
-<<<<<<< HEAD
   CompressDocument.execute!(document_id: "unknown-doc-id")
 rescue ActiveRecord::NotFoundError => e
-=======
-  ProcessDocument.execute!
-rescue UnsupportedFormat => e
->>>>>>> 59233ffd
   puts "Handle exception: #{e.message}"
 end
+```
 
 ---
 
@@ -1410,10 +1379,7 @@
   .on_complete { |result| send_upload_notification(result) }
   .on_interrupted { |result| cleanup_temp_files(result) }
   .on_executed { |result| log_upload_metrics(result) }
-<<<<<<< HEAD
-```
-=======
->>>>>>> 59233ffd
+```
 
 ---
 
@@ -1483,10 +1449,7 @@
 result
   .on_good { |result| update_message_stats(result) }
   .on_bad { |result| track_delivery_failure(result) }
-<<<<<<< HEAD
-```
-=======
->>>>>>> 59233ffd
+```
 
 ---
 
@@ -1827,10 +1790,7 @@
 
 # Attributes passed as original attribute names
 ScheduleMaintenance.execute(scheduled_at: DateTime.new(2024, 12, 15, 2, 0, 0))
-<<<<<<< HEAD
-```
-=======
->>>>>>> 59233ffd
+```
 
 ---
 
